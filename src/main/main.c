--- conflicted
+++ resolved
@@ -88,10 +88,9 @@
 #include "io/asyncfatfs/asyncfatfs.h"
 #include "io/serial_cli.h"
 #include "io/transponder_ir.h"
-#include "io/cms.h"
 #include "io/osd.h"
+#include "io/canvas.h"
 #include "io/vtx.h"
-#include "io/canvas.h"
 
 #include "scheduler/scheduler.h"
 
@@ -399,19 +398,13 @@
 
     initBoardAlignment(&masterConfig.boardAlignment);
 
-<<<<<<< HEAD
 #ifdef CMS
     cmsInit();
 #endif
 
-#ifdef DISPLAY
-    if (feature(FEATURE_DISPLAY)) {
-        displayInit(&masterConfig.rxConfig);
-=======
 #ifdef USE_DASHBOARD
     if (feature(FEATURE_DASHBOARD)) {
         dashboardInit(&masterConfig.rxConfig);
->>>>>>> e2e44b28
     }
 #endif
 
