--- conflicted
+++ resolved
@@ -841,14 +841,8 @@
             throttle = 0.5f;
         }
     } else {
-<<<<<<< HEAD
-        if (isAirmodeActive() || throttle > 0.5f) {  // Only automatically adjust throttle when airmode enabled. Airmode logic is always active on high throttle
+        if (airmodeEnabled || throttle > 0.5f) {  // Only automatically adjust throttle when airmode enabled. Airmode logic is always active on high throttle
             throttle = constrainf(throttle, -motorMixMin, 1.0f - motorMixMax);
-=======
-        if (airmodeEnabled || throttle > 0.5f) {  // Only automatically adjust throttle when airmode enabled. Airmode logic is always active on high throttle
-            const float throttleLimitOffset = motorMixRange / 2.0f;
-            throttle = constrainf(throttle, 0.0f + throttleLimitOffset, 1.0f - throttleLimitOffset);
->>>>>>> f912b891
         }
     }
 
