/*
 * This file is part of Cleanflight.
 *
 * Cleanflight is free software: you can redistribute it and/or modify
 * it under the terms of the GNU General Public License as published by
 * the Free Software Foundation, either version 3 of the License, or
 * (at your option) any later version.
 *
 * Cleanflight is distributed in the hope that it will be useful,
 * but WITHOUT ANY WARRANTY; without even the implied warranty of
 * MERCHANTABILITY or FITNESS FOR A PARTICULAR PURPOSE.  See the
 * GNU General Public License for more details.
 *
 * You should have received a copy of the GNU General Public License
 * along with Cleanflight.  If not, see <http://www.gnu.org/licenses/>.
 */

#pragma once

#define TARGET_BOARD_IDENTIFIER "SRF3"

#define CONFIG_FASTLOOP_PREFERRED_ACC ACC_NONE

#define LED0                    PB3

#define BEEPER                  PC15
#define BEEPER_INVERTED

#define USE_EXTI
#define MPU_INT_EXTI            PC13
#define USE_MPU_DATA_READY_SIGNAL
#define ENSURE_MPU_DATA_READY_IS_LOW

#define GYRO
#define USE_GYRO_MPU6050
#define GYRO_MPU6050_ALIGN      CW270_DEG

#define ACC
#define USE_ACC_MPU6050
#define ACC_MPU6050_ALIGN       CW270_DEG

#define BARO
#define USE_BARO_MS5611
#define USE_BARO_BMP085
#define USE_BARO_BMP280

#define MAG
#define USE_MAG_AK8975
#define USE_MAG_HMC5883
#define MAG_HMC5883_ALIGN       CW270_DEG

#define USE_MAG_DATA_READY_SIGNAL
#define ENSURE_MAG_DATA_READY_IS_HIGH
#define MAG_INT_EXTI            PC14

#define USE_FLASHFS
#define USE_FLASH_M25P16

#define SONAR
#define SONAR_TRIGGER_PIN       PB0
#define SONAR_ECHO_PIN          PB1

#define USE_UART1
#define USE_UART2
#define USE_UART3
#define USE_SOFTSERIAL1
#define USE_SOFTSERIAL2
#define SERIAL_PORT_COUNT       5

#define USE_ESCSERIAL
#define ESCSERIAL_TIMER_TX_HARDWARE 0 // PWM 1

#define UART1_TX_PIN            PA9
#define UART1_RX_PIN            PA10

#define UART2_TX_PIN            PA14 // PA14 / SWCLK
#define UART2_RX_PIN            PA15

#define UART3_TX_PIN            PB10 // PB10 (AF7)
#define UART3_RX_PIN            PB11 // PB11 (AF7)

#define SOFTSERIAL_1_TIMER      TIM3
#define SOFTSERIAL_1_TIMER_RX_HARDWARE 4 // PWM 5
#define SOFTSERIAL_1_TIMER_TX_HARDWARE 5 // PWM 6
#define SOFTSERIAL_2_TIMER TIM3
#define SOFTSERIAL_2_TIMER_RX_HARDWARE 6 // PWM 7
#define SOFTSERIAL_2_TIMER_TX_HARDWARE 7 // PWM 8

#define USE_I2C
#define I2C_DEVICE (I2CDEV_1) // PB6/SCL, PB7/SDA

#define USE_SPI
#define USE_SPI_DEVICE_2 // PB12,13,14,15 on AF5

#define M25P16_CS_PIN           PB12
#define M25P16_SPI_INSTANCE     SPI2

#define BOARD_HAS_VOLTAGE_DIVIDER
#define USE_ADC
#define ADC_INSTANCE            ADC2
#define VBAT_ADC_PIN            PA4
#define CURRENT_METER_ADC_PIN   PA5
#define RSSI_ADC_PIN            PB2

#define USE_DSHOT
#define REMAP_TIM17_DMA

// UART1 TX uses DMA1_Channel4, which is also used by dshot on motor 4
#if defined(USE_UART1_TX_DMA) && defined(USE_DSHOT)
#undef USE_UART1_TX_DMA
#endif

#define LED_STRIP

#define ENABLE_BLACKBOX_LOGGING_ON_SPIFLASH_BY_DEFAULT

#define DEFAULT_RX_FEATURE      FEATURE_RX_PPM
#define DEFAULT_FEATURES        FEATURE_BLACKBOX

#define SPEKTRUM_BIND
// USART3,
#define BIND_PIN                PB11

#define USE_SERIAL_4WAY_BLHELI_INTERFACE

// IO - stm32f303cc in 48pin package
#define TARGET_IO_PORTA         0xffff
#define TARGET_IO_PORTB         0xffff
#define TARGET_IO_PORTC         (BIT(13)|BIT(14)|BIT(15))
#define TARGET_IO_PORTF         (BIT(0)|BIT(1)|BIT(3)|BIT(4))

#define USABLE_TIMER_CHANNEL_COUNT 17
#define USED_TIMERS             ( TIM_N(1) | TIM_N(2) | TIM_N(3) | TIM_N(4) | TIM_N(15) | TIM_N(16) | TIM_N(17) )

#define USE_DASHBOARD

// Configuratoin Menu System
#define CMS

<<<<<<< HEAD
// Use external OSD to run CMS
#define CANVAS

// USE I2C OLED display to run CMS
#define OLEDCMS
=======
// Use external display connected by MSP to run CMS
#define USE_MSP_DISPLAYPORT
>>>>>>> 071b14f9
<|MERGE_RESOLUTION|>--- conflicted
+++ resolved
@@ -137,13 +137,5 @@
 // Configuratoin Menu System
 #define CMS
 
-<<<<<<< HEAD
-// Use external OSD to run CMS
-#define CANVAS
-
-// USE I2C OLED display to run CMS
-#define OLEDCMS
-=======
 // Use external display connected by MSP to run CMS
-#define USE_MSP_DISPLAYPORT
->>>>>>> 071b14f9
+#define USE_MSP_DISPLAYPORT