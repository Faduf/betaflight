env:
#  - RUNTESTS=True
#  - PUBLISHMETA=True
#  - PUBLISHDOCS=True
#  - TARGET=AFROMINI
#  - TARGET=AIORACERF3
#  - TARGET=AIR32
#  - TARGET=ALIENFLIGHTF1
  - TARGET=ALIENFLIGHTF3
  - TARGET=ALIENFLIGHTF4
  - TARGET=BLUEJAYF4
  - TARGET=CC3D
  - TARGET=CC3D_OPBL
#  - TARGET=CHEBUZZF3
#  - TARGET=CJMCU
#  - TARGET=COLIBRI
#  - TARGET=COLIBRI_RACE
#  - TARGET=DOGE
#  - TARGET=EUSTM32F103RC
#  - TARGET=F4BY
#  - TARGET=FURYF3
  - TARGET=FURYF4
#  - TARGET=IRCFUSIONF3
#  - TARGET=KISSFC
#  - TARGET=LUX_RACE
#  - TARGET=MICROSCISKY
#  - TARGET=MOTOLAB
  - TARGET=NAZE
#  - TARGET=OLIMEXINO
#  - TARGET=OMNIBUS
#  - TARGET=OMNIBUSF4
#  - TARGET=PIKOBLX
#  - TARGET=PORT103R
  - TARGET=REVO
#  - TARGET=REVONANO
#  - TARGET=REVO_OPBL
#  - TARGET=RMDO
#  - TARGET=SINGULARITY
#  - TARGET=SIRINFPV
  - TARGET=SPARKY
#  - TARGET=SPARKY2
#  - TARGET=SPARKY_OPBL
  - TARGET=SPRACINGF3
  - TARGET=SPRACINGF3EVO
#  - TARGET=SPRACINGF3MINI
  - TARGET=STM32F3DISCOVERY
#  - TARGET=VRRACE
#  - TARGET=X_RACERSPI
#  - TARGET=ZCOREF3
# use new docker environment
sudo: false

addons:
  apt:
    packages:
      - build-essential
      - git
      - libc6-i386
      - zlib1g-dev
      - libssl-dev
      - wkhtmltopdf
      - libxml2-dev
      - libxslt-dev

# We use cpp for unit tests, and c for the main project.
language: cpp
compiler: clang

before_install:
  - curl --retry 10 --retry-max-time 120 -L "https://launchpad.net/gcc-arm-embedded/4.9/4.9-2015-q2-update/+download/gcc-arm-none-eabi-4_9-2015q2-20150609-linux.tar.bz2" | tar xfj -

install:
  - export PATH=$PATH:$PWD/gcc-arm-none-eabi-4_9-2015q2/bin

before_script: arm-none-eabi-gcc --version
script: ./.travis.sh

cache: apt

#notifications:
#  irc: "chat.freenode.net#cleanflight"
#  use_notice: true
#  skip_join: true

notifications:
  webhooks:
    urls:
<<<<<<< HEAD
      - https://webhooks.gitter.im/e/c99e3576fde40c823185
    on_success: change  # options: [always|never|change] default: always
    on_failure: always  # options: [always|never|change] default: always
    on_start: never     # options: [always|never|change] default: always
=======
      - https://webhooks.gitter.im/e/0c20f7a1a7e311499a88
    on_success: always  # options: [always|never|change] default: always
    on_failure: always  # options: [always|never|change] default: always
    on_start: always     # options: [always|never|change] default: always
>>>>>>> c0d8edef
<|MERGE_RESOLUTION|>--- conflicted
+++ resolved
@@ -85,14 +85,7 @@
 notifications:
   webhooks:
     urls:
-<<<<<<< HEAD
-      - https://webhooks.gitter.im/e/c99e3576fde40c823185
-    on_success: change  # options: [always|never|change] default: always
-    on_failure: always  # options: [always|never|change] default: always
-    on_start: never     # options: [always|never|change] default: always
-=======
       - https://webhooks.gitter.im/e/0c20f7a1a7e311499a88
     on_success: always  # options: [always|never|change] default: always
     on_failure: always  # options: [always|never|change] default: always
     on_start: always     # options: [always|never|change] default: always
->>>>>>> c0d8edef
